import queue
import asyncio
from concurrent.futures import ThreadPoolExecutor

import customtkinter as ctk
import tkinter as tk
from CTkMessagebox import CTkMessagebox
import soundcard as sc
from PIL import Image, ImageTk
import glfw

from thread.audioCaptureThread import AudioCaptureThread
from thread.equalizer_tkinter_thread import EqualizerTkinterThread
from thread.opengl_thread import EqualizerOpenGLThread
from gui.slider_frame import SliderCustomFrame
from gui.optionmenu_frame import OptionMenuCustomFrame
from gui.background_filepicker_frame import BackgroundFilepickerFrame
from gui.help_window import HelpWindow
from gui.processes_number_frame import ProcessesNumberFrame
from resource_manager import ResourceManager

MAX_QUEUE_SIZE = 200
INITIAL_FREQUENCIES_BANDS = 9
SINGLE_LEFT_MOUSE_BOTTON_CLICK = '<Button-1>'
CLOSE_WINDOW_EVENT = 'WM_DELETE_WINDOW'
CONFIGURE_EVENT = '<Configure>'


class AudioCaptureGUI(ctk.CTk):
    """
    The main window which directly extends Ctk class
    """
    def __init__(self):
        super().__init__()

        ctk.set_appearance_mode('System')
        ctk.set_default_color_theme('blue')

        self.devices = []

        #Initialize the canvas size to none
        self.canvas_width = self.canvas_height = None
        self.bg_alpha = 0.5

        # Create the resource manager
        self.resource_manager = ResourceManager()

        # Create main window title
        self.title("Sound wave")
        self.minsize(800, 600)

        self.protocol(CLOSE_WINDOW_EVENT, self.on_close)

        # create left frame
        left_frame = ctk.CTkFrame(self, border_width=2)
        left_frame.pack(side=ctk.LEFT, padx=10, pady=10, fill=ctk.BOTH)

        # Create device frame
        device_frame = ctk.CTkFrame(left_frame)
        device_frame.pack(padx=5, pady=5, anchor='n', fill=ctk.X)
        ctk.CTkLabel(device_frame, text="Select device:", font=("Roboto", 14)).pack(pady=5)

        # Create the listbox frame
        device_listbox_frame = ctk.CTkFrame(device_frame)
        device_listbox_frame.pack(fill=ctk.BOTH, expand=True)

        self.device_listbox = tk.Listbox(device_listbox_frame, width=40, font=("Roboto", 12), bg="#5a5a5a")
        self.device_listbox.pack(side=ctk.LEFT, fill=ctk.BOTH, expand=True)
        scrollbar = ctk.CTkScrollbar(device_listbox_frame, orientation="vertical", command=self.device_listbox.yview)
        scrollbar.pack(side=ctk.LEFT)
        self.device_listbox.config(yscrollcommand=scrollbar.set)
        
        # Start the coroutine to retrieve the devices list
        asyncio.run(self.load_devices())

        self.device_listbox.bind(SINGLE_LEFT_MOUSE_BOTTON_CLICK, self.on_device_selected)

        # Create settings frame
        settings_frame = ctk.CTkFrame(left_frame, border_width=2)
        settings_frame.pack(side=tk.BOTTOM, fill=tk.BOTH, expand=True)
        ctk.CTkLabel(settings_frame, text="Settings", font=("Roboto", 18, "bold")).pack(side=tk.TOP, padx=5, pady=5)
        
        # Create theme Option
        self.appearance_mode = OptionMenuCustomFrame(settings_frame,
                                                     header_name='Appearance Mode:',
                                                     values=["Light", "Dark", "System"],
                                                     initial_value="System",
                                                     command=self.change_appearance_mode_event)
        self.appearance_mode.pack(side=tk.TOP, padx=10, pady=10, fill=tk.X, expand=False)

        # Background file picker
        self.file_picker = BackgroundFilepickerFrame(settings_frame,
                                                     header_name='Background Image Path:',
                                                     placeholder_text= 'Insert background image path',
                                                     apply_command=self.apply_bg_comand)
        self.file_picker.pack(side=tk.TOP, padx=10, pady=10, fill=tk.X, expand=False)
        self.bg_filename = None

        # fullscreen monitor option
        self.selected_monitor = None
        self.available_monitors = self.get_available_monitors()
        if len(self.available_monitors) != 1:
            self.monitor_option = OptionMenuCustomFrame(settings_frame,
                                                        header_name='Fullscreen monitor',
                                                        values=self.available_monitors,
                                                        initial_value=self.available_monitors[0],
                                                        command=self.change_selected_monitor)
            self.monitor_option.pack(side=tk.TOP, padx=10, pady=10, fill=tk.X, expand=False)

        # alpha slider
        self.alpha_slider = SliderCustomFrame(settings_frame,
                                              header_name='Alpha amount:',
                                              command=self.update_alpha,
                                              initial_value=self.bg_alpha)
        self.alpha_slider.pack(side=tk.TOP, padx=10, pady=5, fill=tk.X, expand=False)

        # noise threshold slider 
        self.noise_slider = SliderCustomFrame(settings_frame,
                                              header_name='Noise threshold:',
                                              command=self.update_noise_threshold)
        self.noise_slider.pack(side=tk.TOP, padx=10, pady=5, fill=tk.X, expand=False)

        # Bands number
        self.frequency_slider = SliderCustomFrame(settings_frame,
                                              header_name='Frequency bands:',
                                              command=self.update_frequency_bands,
                                              from_=1,
                                              to=100,
                                              steps=32,
                                              initial_value=INITIAL_FREQUENCIES_BANDS,
                                              warning_trigger_value=15,
                                              warning_text='The number of the bard could be too high.\nConsider to use the fullscreen view',
                                              value_type=SliderCustomFrame.ValueType.INT)
        self.frequency_slider.pack(side=tk.TOP, padx=10, pady=5, fill=tk.X, expand=False)

        # Processors number
        self.processors_number_frame = ProcessesNumberFrame(
            settings_frame,
            max_value=5,
            initial_value=1,
            command=self.update_workers_number,
            auto_callback=self.update_auto_workers
        )
        self.processors_number_frame.pack(side=tk.TOP, padx=10, pady=5, fill=tk.X, expand=False)

        # Create right frame
        right_frame = ctk.CTkFrame(self, border_width=2)
        right_frame.pack(side=ctk.RIGHT, padx=10, pady=10, fill=tk.BOTH, expand=True)

        # Create equalizer frame and put it into the right frame
        equalizer_frame = ctk.CTkFrame(right_frame, border_width=2)
        equalizer_frame.pack(side=tk.TOP, fill=tk.BOTH, expand=True)
        
        # Create equalizer canvas and put into equalizer_frame
        self.equalizer_canvas = ctk.CTkCanvas(equalizer_frame, bg='#000')

        # load canvas bg image
        self.bg_img = Image.open(self.resource_manager.get_image_path('bg (19).png', 'bg'))
        self.bg_img_used = self.bg_img.copy()
        self.bg_img_used.putalpha(int(255 * self.bg_alpha))

        # Chech image size to understand if it must be resized
        self.canvas_width, self.canvas_height = self.get_canvas_size()

        if self.canvas_height > self.bg_img_used.height or self.canvas_width > self.bg_img_used.width:
            # Resize the image using the resize() method
            self.bg_img_used = self.bg_img_used.resize((self.canvas_width, self.canvas_height), Image.ANTIALIAS)

        self.canvas_image = ImageTk.PhotoImage(self.bg_img_used)

        self.equalizer_canvas.create_image(0, 0, anchor=tk.NW, image=self.canvas_image, tags='background')
        self.equalizer_canvas.tag_lower('background')
        self.equalizer_canvas.pack(fill=tk.BOTH, expand=True)

        # Create buttons frame and put into right frame
        buttons_frame = ctk.CTkFrame(right_frame)
        buttons_frame.pack(side=tk.BOTTOM, fill=tk.X)

        # controls the state of the start/stop button.
        self.is_on_start = True

        # Create start/stop button
        self.start_stop_button = ctk.CTkButton(buttons_frame,
                  text="Start/Pause",
                  command=self.start_stop_capture,
                  font=("Roboto", 16),
                  fg_color='green',
                  state='disabled')
        self.start_stop_button.pack(padx=5, pady=5, fill=ctk.BOTH, side=tk.LEFT, expand=True)

        self.fullscreen_icn = ctk.CTkImage(dark_image=Image.open(self.resource_manager.get_image_path('maximize.png', 'icons')))
        self.fullscreen_btn = ctk.CTkButton(buttons_frame,
                                            command=self.fullscreen_command,
                                            image=self.fullscreen_icn,
                                            text='Fullscreen',
                                            font=("Roboto", 16))
        self.fullscreen_btn.pack(padx=5, pady=5, fill=ctk.BOTH, side=tk.LEFT, expand=True)

        help_icn = ctk.CTkImage(dark_image=Image.open(self.resource_manager.get_image_path('help.png', 'icons')))
        help_button = ctk.CTkButton(buttons_frame,
                                    command=self.open_help_window,
                                    image=help_icn,
                                    text='Help',
                                    font=("Roboto", 16))
        help_button.pack(padx=5, pady=5, fill=ctk.BOTH, side=tk.LEFT, expand=True)

        # BIND THE EVENT
        # Create a dictionary with all the widget to check in the on_resize callback
        on_resize_widget = {'equalizer_canvas': self.equalizer_canvas}

        self.bind(CONFIGURE_EVENT, lambda event: self.on_resize(event, on_resize_widget))

        self.audio_queue = None
        self.equalizer_control_queue = queue.Queue()
        self.audio_thread = None
        self.canvas_thread = None
        self.equalizer_opengl_thread = None
        self.last_device_selected = None
        self.resize_scheduled = False
        self.help_window = None

    def get_canvas_size(self) -> tuple[int, int]:
        """
        Return the size of the equalizer_canvas
        Returns:
            tuple: width and height of the canvas
        """
        return (self.equalizer_canvas.winfo_width(), self.equalizer_canvas.winfo_height())
    
    def apply_bg_comand(self):
        # load canvas bg image
        self.bg_img = Image.open(self.file_picker.get_filename())
        self.bg_img_used = self.bg_img.copy()
        self.bg_img_used.putalpha(int(255 * self.bg_alpha))
        self.apply_background()
        self.update_bg_opengl(self.bg_img)

    def apply_background(self):
        self.equalizer_canvas.update_idletasks()
        self.canvas_width, self.canvas_height = self.equalizer_canvas.winfo_width(), self.equalizer_canvas.winfo_height()
        if self.canvas_height != self.bg_img_used.height or self.canvas_width != self.bg_img_used.width:
            # Resize the image using the resize() method
            self.bg_img_used = self.bg_img_used.resize((self.canvas_width, self.canvas_height), Image.ANTIALIAS)
        
        self.canvas_image = ImageTk.PhotoImage(self.bg_img_used)
        self.equalizer_canvas.create_image(0, 0, anchor=ctk.NW, image=self.canvas_image, tags='background')
        self.equalizer_canvas.tag_lower('background')

    async def get_devices(self):
        with ThreadPoolExecutor() as executor:
            loop = asyncio.get_event_loop()
            devices = await loop.run_in_executor(executor, sc.all_microphones, True)
        return devices
    
    async def load_devices(self):
        self.devices = await self.get_devices()
        for device in self.devices:
            device = str(device).replace('<', '').replace('>', '')
            self.device_listbox.insert(tk.END, f"{device}")

    def get_available_monitors(self) -> list[str]:
        if not glfw.init():
            raise Exception("GLFW initialization failed")

        monitors = glfw.get_monitors()
        monitors_name = [f"{idx + 1}. {glfw.get_monitor_name(monitor).decode('utf-8')}" for idx, monitor in enumerate(monitors)]

        glfw.terminate()

        return monitors_name

    def on_device_selected(self, _):
        """
        When a device from the listbox is choosen, it starts the audio_thread
        and it says which devide the thread has to listen.
        """
        # Start audio capture when a device is selected
        selection = self.device_listbox.curselection()
        if selection:
            device_index = selection[0]
            device = self.devices[device_index]

            # Check if the device was already selected
            if (self.last_device_selected != device):
                if self.audio_queue:
                    self.audio_queue = None

                self.stop_audio_thread()

                self.audio_queue = queue.Queue(maxsize=MAX_QUEUE_SIZE)
                self.audio_thread = AudioCaptureThread(
                    self.audio_queue, device=device)
                self.audio_thread.start()
                self.last_device_selected = device
                self.start_stop_button.configure(state='normal')

    def stop_audio_thread(self):
        if self.audio_thread:
            self.audio_thread.stop()
            while self.audio_thread.is_alive():
                self.audio_thread.join(timeout=0.1)

    def update_noise_threshold(self, value):
        """
        Update the noise threshold in the equalizer sending
        a message to the EqualizerTkinterThread
        Args:
            value (ctk.DoubleVar):A DoubleVar object to track the threshold value
        """
        if self.canvas_thread or self.equalizer_opengl_thread:
            message = {
                "type": "set_noise_threshold",
                "value": float(value)
            }
            self.equalizer_control_queue.put(message)

    def update_frequency_bands(self, value):
        if self.canvas_thread or self.equalizer_opengl_thread:
            message = {
                "type": "set_frequency_bands",
                "value": int(value)
            }
            self.equalizer_control_queue.put(message)

    def update_alpha_opengl(self, value):
        if self.equalizer_opengl_thread:
            message = {
                "type": "set_alpha",
                "value": float(value)
            }
            self.equalizer_control_queue.put(message)

    def update_bg_opengl(self, image: Image.Image):
        if self.equalizer_opengl_thread:
            message = {
                "type": "set_image",
                "value": image
            }
            self.equalizer_control_queue.put(message)

    def update_workers_number(self, value):
        if self.equalizer_opengl_thread:
            message = {
                "type": "set_workers",
                "value": value
            }
            self.equalizer_control_queue.put(message)

    def update_auto_workers(self, value):
        if self.equalizer_opengl_thread:
            message = {
                "type": "set_auto_workers",
                "value": value
            }
            self.equalizer_control_queue.put(message)

    def update_alpha(self, value):
        self.bg_alpha = value
        self.bg_img_used.putalpha(int(255 * self.bg_alpha))
        self.canvas_image = ImageTk.PhotoImage(self.bg_img_used)
        self.equalizer_canvas.create_image(0, 0, anchor=ctk.NW, image=self.canvas_image, tags='background')
        self.equalizer_canvas.tag_lower('background')

        # send msg to opengl window if active
        self.update_alpha_opengl(value)

    def change_appearance_mode_event(self, new_appearance_mode: str):
        """
        Change the tkinter theme
        """
        ctk.set_appearance_mode(new_appearance_mode)

        if ctk.get_appearance_mode().lower() == 'dark':
            self.device_listbox.configure(bg="#5a5a5a")
        else:
            self.device_listbox.configure(bg='#fff')

    def change_selected_monitor(self, selected_monitor_name: str) -> None:
        self.selected_monitor = selected_monitor_name

    def start_capture(self):
        """
        Start the equalizer thread when the start button is pressed
        """
        if not self.canvas_thread:
            if self.audio_thread:
                # Start the OpenGL window in a new thread
                self.canvas_thread = EqualizerTkinterThread(
                    self.audio_queue,
                    noise_threshold=self.noise_slider.get_value(),
                    n_bands=int(self.frequency_slider.get_value()),
                    canvas=self.equalizer_canvas,
                    control_queue=self.equalizer_control_queue)
                self.canvas_thread.start()

            else:
                self.show_no_audio_thread_warning()

    def stop_capture(self):
        """
        Check if the equalizer thread is running and if it is
        grecefully stop it
        """
        if self.canvas_thread and self.canvas_thread.is_alive():
            self.canvas_thread.stop()
            self.canvas_thread = None

    def start_stop_capture(self):
        if self.is_on_start:
            self.start_stop_button.configure(fg_color='red')
            self.start_capture()
            self.is_on_start = False
        else:
            self.start_stop_button.configure(fg_color='green')
            self.stop_capture()
            self.is_on_start = True

    def fullscreen_command(self):
        self.stop_capture()
        self.is_on_start = True
        self.start_stop_button.configure(fg_color='green')

        if self.audio_thread:
            if self.equalizer_opengl_thread:
                self.equalizer_opengl_thread.stop()
                while self.equalizer_opengl_thread.is_alive():
                    self.equalizer_opengl_thread.join(timeout=0.1)
                self.equalizer_opengl_thread = None
            else:
                self.equalizer_opengl_thread = EqualizerOpenGLThread(self.audio_queue,
                                                                    noise_threshold=self.noise_slider.get_value(),
                                                                    n_bands=int(self.frequency_slider.get_value()),
                                                                    control_queue=self.equalizer_control_queue,
                                                                    bg_image=self.bg_img,
                                                                    monitor=self.selected_monitor,
<<<<<<< HEAD
                                                                    window_close_callback=self.opengl_window_closed,
                                                                    workers=self.processors_number_frame.get_value(),
                                                                    auto_workers=self.processors_number_frame.is_auto())
=======
                                                                    window_close_callback=self.opengl_window_closed)
>>>>>>> 87a738b2
                self.equalizer_opengl_thread.start()
        else:
            self.show_no_audio_thread_warning()

    def opengl_window_closed(self):
        self.equalizer_opengl_thread = None

    def open_help_window(self):
        if self.help_window is None or not self.help_window.winfo_exists():
            self.help_window = HelpWindow(self)
            self.help_window.focus()
            self.help_window.after(20, self.help_window.lift)
        else:
            self.help_window.focus()

    def show_no_audio_thread_warning(self):
        CTkMessagebox(title='Info', message='Select a device first!')

    def on_resize(self, _, widgets: dict[str, ctk.CTkBaseClass]):
        for widget_name, widget in widgets.items():
            if widget_name == 'equalizer_canvas':
                if not self.resize_scheduled:
                    self.resize_scheduled = True
                    self.after(500, self.resize_background, widget)

    def resize_background(self, canvas: tk.Canvas):
        self.canvas_width, self.canvas_height = canvas.winfo_width(), canvas.winfo_height()
        # Resize the image using the resize() method starting from the original image
        self.bg_img_used = self.bg_img.resize((self.canvas_width, self.canvas_height), Image.ANTIALIAS).copy()
        self.bg_img_used.putalpha(int(255 * self.bg_alpha))
        self.canvas_image = ImageTk.PhotoImage(self.bg_img_used)
        self.equalizer_canvas.create_image(0, 0, anchor=ctk.NW, image=self.canvas_image, tags='background')
        self.equalizer_canvas.tag_lower('background')
        self.resize_scheduled = False

    def run(self):
        """
        Starts the tkinter main loop
        """
        self.mainloop()

    def on_close(self):
        """
        Starts when the tkinter window is closed.
        It gracefully stop all the started threads.
        """
        if self.canvas_thread:
            self.canvas_thread.stop()
            while self.canvas_thread.is_alive():
                self.canvas_thread.join(timeout=0.1)
                # Update the GUI main loop to process events
                # it avoid deadlock between the threads
                self.update()

        # Stop the audio thread and close the window
        if self.audio_thread:
            self.audio_thread.stop()
            while self.audio_thread.is_alive():
                self.audio_thread.join(timeout=0.1)
                self.update()

        if self.equalizer_opengl_thread:
            self.equalizer_opengl_thread.stop()
            while self.equalizer_opengl_thread.is_alive():
                self.equalizer_opengl_thread.join(timeout=0.1)
                self.update()

        self.destroy()<|MERGE_RESOLUTION|>--- conflicted
+++ resolved
@@ -433,13 +433,10 @@
                                                                     control_queue=self.equalizer_control_queue,
                                                                     bg_image=self.bg_img,
                                                                     monitor=self.selected_monitor,
-<<<<<<< HEAD
                                                                     window_close_callback=self.opengl_window_closed,
                                                                     workers=self.processors_number_frame.get_value(),
                                                                     auto_workers=self.processors_number_frame.is_auto())
-=======
-                                                                    window_close_callback=self.opengl_window_closed)
->>>>>>> 87a738b2
+
                 self.equalizer_opengl_thread.start()
         else:
             self.show_no_audio_thread_warning()
